use crate::asynchro::SincInterpolator;
use crate::error::{CpuFeature, MissingCpuFeature};
use crate::sinc::make_sincs;
use crate::windows::WindowFunction;
<<<<<<< HEAD
use core::arch::aarch64::{float32x4_t, float64x2_t};
use core::arch::aarch64::{vadd_f32, vaddq_f32, vfmaq_f32, vld1q_f32, vmovq_n_f32, vst1_f32, vget_high_f32, vget_low_f32};
use core::arch::aarch64::{vaddq_f64, vfmaq_f64, vld1q_f64, vmovq_n_f64, vst1q_f64};
use crate::error::{MissingCpuFeature, CpuFeature};
=======
>>>>>>> aaf899d5
use crate::Sample;
use core::arch::aarch64::{float32x4_t, float64x2_t};
use core::arch::aarch64::{vaddq_f32, vld1q_dup_f32, vld1q_f32, vmulq_f32};
use core::arch::aarch64::{vaddq_f64, vld1q_f64, vmulq_f64};

/// Collection of cpu features required for this interpolator.
static FEATURES: &[CpuFeature] = &[CpuFeature::Neon];

/// Trait governing what can be done with an NeonSample.
pub trait NeonSample: Sized + Send {
    type Sinc: Send;

    /// Pack sincs into a vector.
    ///
    /// # Safety
    ///
    /// This is unsafe because it uses target_enable dispatching. There are no
    /// special requirements from the caller.
    unsafe fn pack_sincs(sincs: Vec<Vec<Self>>) -> Vec<Vec<Self::Sinc>>;

    /// Interpolate a sinc sample.
    ///
    /// # Safety
    ///
    /// The caller must ensure that the various indexes are not out of bounds
    /// in the collection of sincs.
    unsafe fn get_sinc_interpolated_unsafe(
        wave: &[Self],
        index: usize,
        subindex: usize,
        sincs: &[Vec<Self::Sinc>],
        length: usize,
    ) -> Self;
}

impl NeonSample for f32 {
    type Sinc = float32x4_t;

    #[target_feature(enable = "neon")]
    unsafe fn pack_sincs(sincs: Vec<Vec<Self>>) -> Vec<Vec<Self::Sinc>> {
        let mut packed_sincs = Vec::new();
        for sinc in sincs.iter() {
            let mut packed = Vec::new();
            for elements in sinc.chunks(4) {
                let packed_elems = vld1q_f32(&elements[0]);
                packed.push(packed_elems);
            }
            packed_sincs.push(packed);
        }
        packed_sincs
    }

    #[target_feature(enable = "neon")]
    unsafe fn get_sinc_interpolated_unsafe(
        wave: &[f32],
        index: usize,
        subindex: usize,
        sincs: &[Vec<Self::Sinc>],
        length: usize,
    ) -> f32 {
        let sinc = sincs.get_unchecked(subindex);
        let wave_cut = &wave[index..(index + length)];
        let mut acc0 = vmovq_n_f32(0.0);
        let mut acc1 = vmovq_n_f32(0.0);
        let mut w_idx = 0;
        let mut s_idx = 0;
        for _ in 0..wave_cut.len() / 8 {
            let w0 = vld1q_f32(wave_cut.get_unchecked(w_idx));
            let w1 = vld1q_f32(wave_cut.get_unchecked(w_idx + 4));
            acc0 = vfmaq_f32(acc0, w0, *sinc.get_unchecked(s_idx));
            acc1 = vfmaq_f32(acc1, w1, *sinc.get_unchecked(s_idx + 1));
            w_idx += 8;
            s_idx += 2;
        }
<<<<<<< HEAD
        let sum4 = vaddq_f32(acc0, acc1);
        let high = vget_high_f32(sum4);
        let low = vget_low_f32(sum4);
        let sum2 = vadd_f32(high, low);
        let mut array = [0.0, 0.0];
        vst1_f32(array.as_mut_ptr(), sum2);
        array[0] + array[1]
=======
        let packedsum = vaddq_f32(acc0, acc1);
        let array = core::slice::from_raw_parts(&packedsum as *const _ as *const f32, 4);
        array[0] + array[1] + array[2] + array[3]
>>>>>>> aaf899d5
    }
}

impl NeonSample for f64 {
    type Sinc = float64x2_t;

    #[target_feature(enable = "neon")]
    unsafe fn pack_sincs(sincs: Vec<Vec<f64>>) -> Vec<Vec<Self::Sinc>> {
        let mut packed_sincs = Vec::new();
        for sinc in sincs.iter() {
            let mut packed = Vec::new();
            for elements in sinc.chunks(2) {
                let packed_elems = vld1q_f64(&elements[0]);
                packed.push(packed_elems);
            }
            packed_sincs.push(packed);
        }
        packed_sincs
    }

    #[target_feature(enable = "neon")]
    unsafe fn get_sinc_interpolated_unsafe(
        wave: &[f64],
        index: usize,
        subindex: usize,
        sincs: &[Vec<Self::Sinc>],
        length: usize,
    ) -> f64 {
        let sinc = sincs.get_unchecked(subindex);
        let wave_cut = &wave[index..(index + length)];
        let mut acc0 = vmovq_n_f64(0.0);
        let mut acc1 = vmovq_n_f64(0.0);
        let mut acc2 = vmovq_n_f64(0.0);
        let mut acc3 = vmovq_n_f64(0.0);
        let mut w_idx = 0;
        let mut s_idx = 0;
        for _ in 0..wave_cut.len() / 8 {
            let w0 = vld1q_f64(wave_cut.get_unchecked(w_idx));
<<<<<<< HEAD
            let w1 = vld1q_f64(wave_cut.get_unchecked(w_idx+2));
            let w2 = vld1q_f64(wave_cut.get_unchecked(w_idx+4));
            let w3 = vld1q_f64(wave_cut.get_unchecked(w_idx+6));
            acc0 = vfmaq_f64(acc0, w0, *sinc.get_unchecked(s_idx));
            acc1 = vfmaq_f64(acc1, w1, *sinc.get_unchecked(s_idx + 1));
            acc2 = vfmaq_f64(acc2, w2, *sinc.get_unchecked(s_idx + 2));
            acc3 = vfmaq_f64(acc3, w3, *sinc.get_unchecked(s_idx + 3));
=======
            let w1 = vld1q_f64(wave_cut.get_unchecked(w_idx + 2));
            let w2 = vld1q_f64(wave_cut.get_unchecked(w_idx + 4));
            let w3 = vld1q_f64(wave_cut.get_unchecked(w_idx + 6));
            let s0 = vmulq_f64(w0, *sinc.get_unchecked(s_idx));
            let s1 = vmulq_f64(w1, *sinc.get_unchecked(s_idx + 1));
            let s2 = vmulq_f64(w2, *sinc.get_unchecked(s_idx + 2));
            let s3 = vmulq_f64(w3, *sinc.get_unchecked(s_idx + 3));
            acc0 = vaddq_f64(acc0, s0);
            acc1 = vaddq_f64(acc1, s1);
            acc2 = vaddq_f64(acc2, s2);
            acc3 = vaddq_f64(acc3, s3);
>>>>>>> aaf899d5
            w_idx += 8;
            s_idx += 4;
        }
        let packedsum0 = vaddq_f64(acc0, acc1);
        let packedsum1 = vaddq_f64(acc2, acc3);
        let packedsum2 = vaddq_f64(packedsum0, packedsum1);
<<<<<<< HEAD
        let mut values = [0.0, 0.0];
        vst1q_f64(values.as_mut_ptr(), packedsum2);
=======
        let values = core::slice::from_raw_parts(&packedsum2 as *const _ as *const f64, 2);
>>>>>>> aaf899d5
        values[0] + values[1]
    }
}

/// A SSE accelerated interpolator
pub struct NeonInterpolator<T>
where
    T: NeonSample,
{
    sincs: Vec<Vec<T::Sinc>>,
    length: usize,
    nbr_sincs: usize,
}

impl<T> SincInterpolator<T> for NeonInterpolator<T>
where
    T: Sample,
{
    /// Calculate the scalar produt of an input wave and the selected sinc filter
    fn get_sinc_interpolated(&self, wave: &[T], index: usize, subindex: usize) -> T {
        assert!(
            (index + self.length) < wave.len(),
            "Tried to interpolate for index {}, max for the given input is {}",
            index,
            wave.len() - self.length - 1
        );
        assert!(
            subindex < self.nbr_sincs,
            "Tried to use sinc subindex {}, max is {}",
            subindex,
            self.nbr_sincs - 1
        );
        unsafe { T::get_sinc_interpolated_unsafe(wave, index, subindex, &self.sincs, self.length) }
    }

    fn len(&self) -> usize {
        self.length
    }

    fn nbr_sincs(&self) -> usize {
        self.nbr_sincs
    }
}

impl<T> NeonInterpolator<T>
where
    T: Sample,
{
    /// Create a new NeonInterpolator
    ///
    /// Parameters are:
    /// - `sinc_len`: Length of sinc functions.
    /// - `oversampling_factor`: Number of intermediate sincs (oversampling factor).
    /// - `f_cutoff`: Relative cutoff frequency.
    /// - `window`: Window function to use.
    pub fn new(
        sinc_len: usize,
        oversampling_factor: usize,
        f_cutoff: f32,
        window: WindowFunction,
    ) -> Result<Self, MissingCpuFeature> {
        if let Some(feature) = FEATURES.iter().find(|f| !f.is_detected()) {
            return Err(MissingCpuFeature(*feature));
        }

        assert!(sinc_len % 8 == 0, "Sinc length must be a multiple of 8.");
        let sincs = make_sincs(sinc_len, oversampling_factor, f_cutoff, window);
        let sincs = unsafe { <T as NeonSample>::pack_sincs(sincs) };

        Ok(Self {
            sincs,
            length: sinc_len,
            nbr_sincs: oversampling_factor,
        })
    }
}

#[cfg(test)]
mod tests {
    use crate::asynchro::SincInterpolator;
    use crate::interpolator_neon::NeonInterpolator;
    use crate::sinc::make_sincs;
    use crate::WindowFunction;
    use num_traits::Float;
    use rand::Rng;

    fn get_sinc_interpolated<T: Float>(wave: &[T], index: usize, sinc: &[T]) -> T {
        let wave_cut = &wave[index..(index + sinc.len())];
        wave_cut
            .iter()
            .zip(sinc.iter())
            .fold(T::zero(), |acc, (x, y)| acc + *x * *y)
    }

    #[test]
    fn test_neon_interpolator_64() {
        let mut rng = rand::thread_rng();
        let mut wave = Vec::new();
        for _ in 0..2048 {
            wave.push(rng.gen::<f64>());
        }
        let sinc_len = 256;
        let f_cutoff = 0.9473371669037001;
        let oversampling_factor = 256;
        let window = WindowFunction::BlackmanHarris2;
        let sincs = make_sincs::<f64>(sinc_len, oversampling_factor, f_cutoff, window);
        let interpolator =
            NeonInterpolator::<f64>::new(sinc_len, oversampling_factor, f_cutoff, window).unwrap();
        let value = interpolator.get_sinc_interpolated(&wave, 333, 123);
        let check = get_sinc_interpolated(&wave, 333, &sincs[123]);
        assert!((value - check).abs() < 1.0e-9);
    }

    #[test]
    fn test_neon_interpolator_32() {
        let mut rng = rand::thread_rng();
        let mut wave = Vec::new();
        for _ in 0..2048 {
            wave.push(rng.gen::<f32>());
        }
        let sinc_len = 256;
        let f_cutoff = 0.9473371669037001;
        let oversampling_factor = 256;
        let window = WindowFunction::BlackmanHarris2;
        let sincs = make_sincs::<f32>(sinc_len, oversampling_factor, f_cutoff, window);
        let interpolator =
            NeonInterpolator::<f32>::new(sinc_len, oversampling_factor, f_cutoff, window).unwrap();
        let value = interpolator.get_sinc_interpolated(&wave, 333, 123);
        let check = get_sinc_interpolated(&wave, 333, &sincs[123]);
        assert!((value - check).abs() < 1.0e-5);
    }
}<|MERGE_RESOLUTION|>--- conflicted
+++ resolved
@@ -2,13 +2,10 @@
 use crate::error::{CpuFeature, MissingCpuFeature};
 use crate::sinc::make_sincs;
 use crate::windows::WindowFunction;
-<<<<<<< HEAD
 use core::arch::aarch64::{float32x4_t, float64x2_t};
 use core::arch::aarch64::{vadd_f32, vaddq_f32, vfmaq_f32, vld1q_f32, vmovq_n_f32, vst1_f32, vget_high_f32, vget_low_f32};
 use core::arch::aarch64::{vaddq_f64, vfmaq_f64, vld1q_f64, vmovq_n_f64, vst1q_f64};
 use crate::error::{MissingCpuFeature, CpuFeature};
-=======
->>>>>>> aaf899d5
 use crate::Sample;
 use core::arch::aarch64::{float32x4_t, float64x2_t};
 use core::arch::aarch64::{vaddq_f32, vld1q_dup_f32, vld1q_f32, vmulq_f32};
@@ -83,7 +80,6 @@
             w_idx += 8;
             s_idx += 2;
         }
-<<<<<<< HEAD
         let sum4 = vaddq_f32(acc0, acc1);
         let high = vget_high_f32(sum4);
         let low = vget_low_f32(sum4);
@@ -91,11 +87,6 @@
         let mut array = [0.0, 0.0];
         vst1_f32(array.as_mut_ptr(), sum2);
         array[0] + array[1]
-=======
-        let packedsum = vaddq_f32(acc0, acc1);
-        let array = core::slice::from_raw_parts(&packedsum as *const _ as *const f32, 4);
-        array[0] + array[1] + array[2] + array[3]
->>>>>>> aaf899d5
     }
 }
 
@@ -134,7 +125,6 @@
         let mut s_idx = 0;
         for _ in 0..wave_cut.len() / 8 {
             let w0 = vld1q_f64(wave_cut.get_unchecked(w_idx));
-<<<<<<< HEAD
             let w1 = vld1q_f64(wave_cut.get_unchecked(w_idx+2));
             let w2 = vld1q_f64(wave_cut.get_unchecked(w_idx+4));
             let w3 = vld1q_f64(wave_cut.get_unchecked(w_idx+6));
@@ -142,31 +132,14 @@
             acc1 = vfmaq_f64(acc1, w1, *sinc.get_unchecked(s_idx + 1));
             acc2 = vfmaq_f64(acc2, w2, *sinc.get_unchecked(s_idx + 2));
             acc3 = vfmaq_f64(acc3, w3, *sinc.get_unchecked(s_idx + 3));
-=======
-            let w1 = vld1q_f64(wave_cut.get_unchecked(w_idx + 2));
-            let w2 = vld1q_f64(wave_cut.get_unchecked(w_idx + 4));
-            let w3 = vld1q_f64(wave_cut.get_unchecked(w_idx + 6));
-            let s0 = vmulq_f64(w0, *sinc.get_unchecked(s_idx));
-            let s1 = vmulq_f64(w1, *sinc.get_unchecked(s_idx + 1));
-            let s2 = vmulq_f64(w2, *sinc.get_unchecked(s_idx + 2));
-            let s3 = vmulq_f64(w3, *sinc.get_unchecked(s_idx + 3));
-            acc0 = vaddq_f64(acc0, s0);
-            acc1 = vaddq_f64(acc1, s1);
-            acc2 = vaddq_f64(acc2, s2);
-            acc3 = vaddq_f64(acc3, s3);
->>>>>>> aaf899d5
             w_idx += 8;
             s_idx += 4;
         }
         let packedsum0 = vaddq_f64(acc0, acc1);
         let packedsum1 = vaddq_f64(acc2, acc3);
         let packedsum2 = vaddq_f64(packedsum0, packedsum1);
-<<<<<<< HEAD
         let mut values = [0.0, 0.0];
         vst1q_f64(values.as_mut_ptr(), packedsum2);
-=======
-        let values = core::slice::from_raw_parts(&packedsum2 as *const _ as *const f64, 2);
->>>>>>> aaf899d5
         values[0] + values[1]
     }
 }
